#!/usr/bin/env python
import os
import sys
import re

# require python 3.7 or newer
if sys.version_info < (3, 7):
    print("Error: dbt does not support this version of Python.")
    print("Please upgrade to Python 3.7 or higher.")
    sys.exit(1)


# require version of setuptools that supports find_namespace_packages
from setuptools import setup

try:
    from setuptools import find_namespace_packages
except ImportError:
    # the user has a downlevel version of setuptools.
    print("Error: dbt requires setuptools v40.1.0 or higher.")
    print('Please upgrade setuptools with "pip install --upgrade setuptools" ' "and try again")
    sys.exit(1)


# pull long description from README
this_directory = os.path.abspath(os.path.dirname(__file__))
with open(os.path.join(this_directory, "README.md")) as f:
    long_description = f.read()


# get this package's version from dbt/adapters/<name>/__version__.py
def _get_plugin_version_dict():
    _version_path = os.path.join(this_directory, "dbt", "adapters", "snowflake", "__version__.py")
    _semver = r"""(?P<major>\d+)\.(?P<minor>\d+)\.(?P<patch>\d+)"""
    _pre = r"""((?P<prekind>a|b|rc)(?P<pre>\d+))?"""
    _version_pattern = fr"""version\s*=\s*["']{_semver}{_pre}["']"""
    with open(_version_path) as f:
        match = re.search(_version_pattern, f.read().strip())
        if match is None:
            raise ValueError(f"invalid version at {_version_path}")
        return match.groupdict()


# require a compatible minor version (~=), prerelease if this is a prerelease
def _get_dbt_core_version():
    parts = _get_plugin_version_dict()
    minor = "{major}.{minor}.0".format(**parts)
    pre = parts["prekind"] + "1" if parts["prekind"] else ""
    return f"{minor}{pre}"


package_name = "dbt-snowflake"
package_version = "1.4.0b1"
dbt_core_version = _get_dbt_core_version()
description = """The Snowflake adapter plugin for dbt"""

setup(
    name=package_name,
    version=package_version,
    description=description,
    long_description=long_description,
    long_description_content_type="text/markdown",
    author="dbt Labs",
    author_email="info@dbtlabs.com",
    url="https://github.com/dbt-labs/dbt-snowflake",
    packages=find_namespace_packages(include=["dbt", "dbt.*"]),
    include_package_data=True,
    install_requires=[
        "dbt-core~={}".format(dbt_core_version),
<<<<<<< HEAD
        "snowflake-connector-python[secure-local-storage]~=2.8.3",
        "requests~=2.28.1",
        "cryptography~=36.0.2",
=======
        "snowflake-connector-python[secure-local-storage]>=2.4.1,<2.9.0",
        "requests<3.0.0",
        "cryptography>=3.2,<39.0.0",
>>>>>>> e18c5011
    ],
    zip_safe=False,
    classifiers=[
        "Development Status :: 5 - Production/Stable",
        "License :: OSI Approved :: Apache Software License",
        "Operating System :: Microsoft :: Windows",
        "Operating System :: MacOS :: MacOS X",
        "Operating System :: POSIX :: Linux",
        "Programming Language :: Python :: 3.7",
        "Programming Language :: Python :: 3.8",
        "Programming Language :: Python :: 3.9",
        "Programming Language :: Python :: 3.10",
        "Programming Language :: Python :: 3.11",
    ],
    python_requires=">=3.7",
)<|MERGE_RESOLUTION|>--- conflicted
+++ resolved
@@ -67,15 +67,9 @@
     include_package_data=True,
     install_requires=[
         "dbt-core~={}".format(dbt_core_version),
-<<<<<<< HEAD
-        "snowflake-connector-python[secure-local-storage]~=2.8.3",
-        "requests~=2.28.1",
-        "cryptography~=36.0.2",
-=======
         "snowflake-connector-python[secure-local-storage]>=2.4.1,<2.9.0",
         "requests<3.0.0",
         "cryptography>=3.2,<39.0.0",
->>>>>>> e18c5011
     ],
     zip_safe=False,
     classifiers=[
