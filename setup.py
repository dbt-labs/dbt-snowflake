#!/usr/bin/env python
import os
import sys
import re

# require python 3.7 or newer
if sys.version_info < (3, 7):
    print("Error: dbt does not support this version of Python.")
    print("Please upgrade to Python 3.7 or higher.")
    sys.exit(1)


# require version of setuptools that supports find_namespace_packages
from setuptools import setup

try:
    from setuptools import find_namespace_packages
except ImportError:
    # the user has a downlevel version of setuptools.
    print("Error: dbt requires setuptools v40.1.0 or higher.")
    print('Please upgrade setuptools with "pip install --upgrade setuptools" ' "and try again")
    sys.exit(1)


# pull long description from README
this_directory = os.path.abspath(os.path.dirname(__file__))
with open(os.path.join(this_directory, "README.md")) as f:
    long_description = f.read()


# get this package's version from dbt/adapters/<name>/__version__.py
def _get_plugin_version_dict():
    _version_path = os.path.join(this_directory, "dbt", "adapters", "snowflake", "__version__.py")
    _semver = r"""(?P<major>\d+)\.(?P<minor>\d+)\.(?P<patch>\d+)"""
    _pre = r"""((?P<prekind>a|b|rc)(?P<pre>\d+))?"""
    _version_pattern = fr"""version\s*=\s*["']{_semver}{_pre}["']"""
    with open(_version_path) as f:
        match = re.search(_version_pattern, f.read().strip())
        if match is None:
            raise ValueError(f"invalid version at {_version_path}")
        return match.groupdict()


# require a compatible minor version (~=), prerelease if this is a prerelease
def _get_dbt_core_version():
    parts = _get_plugin_version_dict()
    minor = "{major}.{minor}.0".format(**parts)
    pre = parts["prekind"] + "1" if parts["prekind"] else ""
    return f"{minor}{pre}"


package_name = "dbt-snowflake"
<<<<<<< HEAD
package_version = "1.3.0a1"
=======
package_version = "1.2.0b1"
>>>>>>> 0203a161
dbt_core_version = _get_dbt_core_version()
description = """The Snowflake adapter plugin for dbt"""

setup(
    name=package_name,
    version=package_version,
    description=description,
    long_description=long_description,
    long_description_content_type="text/markdown",
    author="dbt Labs",
    author_email="info@dbtlabs.com",
    url="https://github.com/dbt-labs/dbt-snowflake",
    packages=find_namespace_packages(include=["dbt", "dbt.*"]),
    include_package_data=True,
    install_requires=[
        "dbt-core~={}".format(dbt_core_version),
        "snowflake-connector-python[secure-local-storage]>=2.4.1,<2.8.0",
        "requests<3.0.0",
        "cryptography>=3.2,<37.0.0",
    ],
    zip_safe=False,
    classifiers=[
        "Development Status :: 5 - Production/Stable",
        "License :: OSI Approved :: Apache Software License",
        "Operating System :: Microsoft :: Windows",
        "Operating System :: MacOS :: MacOS X",
        "Operating System :: POSIX :: Linux",
        "Programming Language :: Python :: 3.7",
        "Programming Language :: Python :: 3.8",
        "Programming Language :: Python :: 3.9",
        "Programming Language :: Python :: 3.10",
    ],
    python_requires=">=3.7",
)<|MERGE_RESOLUTION|>--- conflicted
+++ resolved
@@ -50,11 +50,7 @@
 
 
 package_name = "dbt-snowflake"
-<<<<<<< HEAD
 package_version = "1.3.0a1"
-=======
-package_version = "1.2.0b1"
->>>>>>> 0203a161
 dbt_core_version = _get_dbt_core_version()
 description = """The Snowflake adapter plugin for dbt"""
 
