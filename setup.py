--- conflicted
+++ resolved
@@ -67,15 +67,9 @@
     include_package_data=True,
     install_requires=[
         "dbt-core~={}".format(dbt_core_version),
-<<<<<<< HEAD
-        "snowflake-connector-python[secure-local-storage]~=3.0",
-        "requests~=2.0",
-        "cryptography>=3.2",
-=======
         "snowflake-connector-python[secure-local-storage]>=2.4.1,<4.0.0",
         "requests<3.0.0",
         "cryptography>=3.2,<40.0.0",
->>>>>>> 0e5155ed
     ],
     zip_safe=False,
     classifiers=[
