--- conflicted
+++ resolved
@@ -2,16 +2,6 @@
 import os
 import sys
 import re
-
-<<<<<<< HEAD
-=======
-# require python 3.8 or newer
-if sys.version_info < (3, 8):
-    print("Error: dbt does not support this version of Python.")
-    print("Please upgrade to Python 3.8 or higher.")
-    sys.exit(1)
-
->>>>>>> efe2eba0
 
 # require version of setuptools that supports find_namespace_packages
 from setuptools import setup
