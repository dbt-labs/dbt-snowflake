import pytest

from dbt.contracts.results import RunStatus
from dbt.contracts.graph.model_config import OnConfigurationChangeOption
from dbt.tests.adapter.materialized_view.base import (
    assert_model_exists_and_is_correct_type,
    get_row_count,
    insert_record,
<<<<<<< HEAD
    assert_model_exists_and_is_correct_type,
    get_row_count,
=======
    run_model,
>>>>>>> 641745fc
)
from dbt.tests.adapter.materialized_view.on_configuration_change import assert_proper_scenario
from dbt.adapters.snowflake.relation import SnowflakeRelationType
from tests.functional.adapter.dynamic_table_tests.fixtures import (
    SnowflakeBasicBase,
    SnowflakeOnConfigurationChangeBase,
)


class TestBasic(SnowflakeBasicBase):
    def test_relation_is_dynamic_table_on_initial_creation(self, project, adapter):
        assert_model_exists_and_is_correct_type(
            project, "base_dynamic_table", SnowflakeRelationType.DynamicTable
        )
        assert_model_exists_and_is_correct_type(project, "base_table", SnowflakeRelationType.Table)

    def test_relation_is_dynamic_table_when_rerun(self, project, adapter):
        run_model("base_dynamic_table")
        assert_model_exists_and_is_correct_type(
            project, "base_dynamic_table", SnowflakeRelationType.DynamicTable
        )

    def test_relation_is_dynamic_table_on_full_refresh(self, project, adapter):
        run_model("base_dynamic_table", full_refresh=True)
        assert_model_exists_and_is_correct_type(
            project, "base_dynamic_table", SnowflakeRelationType.DynamicTable
        )

    def test_relation_is_dynamic_table_on_update(self, project, adapter):
        run_model("base_dynamic_table", run_args=["--vars", "quoting: {identifier: True}"])
        assert_model_exists_and_is_correct_type(
            project, "base_dynamic_table", SnowflakeRelationType.DynamicTable
        )

    def test_updated_base_table_data_only_shows_in_dynamic_table_after_rerun(
        self, project, adapter
    ):
        # poll database
        table_start = get_row_count(project, "base_table")
        dyn_start = get_row_count(project, "base_dynamic_table")

        # make sure we're starting equal
        assert table_start == dyn_start

        # insert new record in table
        new_record = (2,)
        insert_record(project, new_record, "base_table", ["base_column"])

        # poll database
        table_mid = get_row_count(project, "base_table")
        dyn_mid = get_row_count(project, "base_dynamic_table")

        # refresh the dynamic table
        run_model("base_dynamic_table")

        # poll database
        table_end = get_row_count(project, "base_table")
        dyn_end = get_row_count(project, "base_dynamic_table")

        # make sure we're ending equal
        assert table_end == dyn_end

        # new records were inserted in the table but didn't show up in the dynamic table until it was refreshed
        # this differentiates a dynamic table from a view
        assert table_start < table_mid == table_end
        assert dyn_start == dyn_mid < dyn_end


class TestOnConfigurationChangeApply(SnowflakeOnConfigurationChangeBase):
    # we don't need to specify OnConfigurationChangeOption.Apply because it's the default
    # this is part of the test

    def test_full_refresh_takes_precedence_over_any_configuration_changes(
        self, configuration_changes_apply, replace_message, adapter
    ):
        results, logs = run_model("base_dynamic_table", full_refresh=True)
        assert_proper_scenario(
            OnConfigurationChangeOption.Apply,
            results,
            logs,
            RunStatus.Success,
            messages_in_logs=[replace_message],
        )

<<<<<<< HEAD
    def test_model_is_refreshed_with_no_configuration_changes(self, refresh_message, adapter):
=======
    def test_model_is_refreshed_with_no_configuration_changes(
        self, refresh_message, configuration_change_message, adapter
    ):
>>>>>>> 641745fc
        results, logs = run_model("base_dynamic_table")
        assert_proper_scenario(
            OnConfigurationChangeOption.Apply,
            results,
            logs,
            RunStatus.Success,
            messages_in_logs=[refresh_message],
        )

    def test_model_applies_changes_with_configuration_changes(
        self, configuration_changes_apply, alter_message, update_target_lag_message, adapter
    ):
        results, logs = run_model("base_dynamic_table")
        assert_proper_scenario(
            OnConfigurationChangeOption.Apply,
            results,
            logs,
            RunStatus.Success,
            messages_in_logs=[alter_message, update_target_lag_message],
        )


class TestOnConfigurationChangeContinue(SnowflakeOnConfigurationChangeBase):
    @pytest.fixture(scope="class")
    def project_config_update(self):
        return {"models": {"on_configuration_change": OnConfigurationChangeOption.Continue.value}}

    def test_full_refresh_takes_precedence_over_any_configuration_changes(
        self, configuration_changes_apply, replace_message, adapter
    ):
        results, logs = run_model("base_dynamic_table", full_refresh=True)
        assert_proper_scenario(
            OnConfigurationChangeOption.Continue,
            results,
            logs,
            RunStatus.Success,
            messages_in_logs=[replace_message],
        )

<<<<<<< HEAD
    def test_model_is_refreshed_with_no_configuration_changes(self, refresh_message, adapter):
=======
    def test_model_is_refreshed_with_no_configuration_changes(
        self, refresh_message, configuration_change_message, adapter
    ):
>>>>>>> 641745fc
        results, logs = run_model("base_dynamic_table")
        assert_proper_scenario(
            OnConfigurationChangeOption.Continue,
            results,
            logs,
            RunStatus.Success,
            messages_in_logs=[refresh_message],
        )

    def test_model_is_skipped_with_configuration_changes(
        self, configuration_changes_apply, configuration_change_continue_message, adapter
    ):
        results, logs = run_model("base_dynamic_table")
        assert_proper_scenario(
            OnConfigurationChangeOption.Continue,
            results,
            logs,
            RunStatus.Success,
            messages_in_logs=[configuration_change_continue_message],
        )


class TestOnConfigurationChangeFail(SnowflakeOnConfigurationChangeBase):
    @pytest.fixture(scope="class")
    def project_config_update(self):
        return {"models": {"on_configuration_change": OnConfigurationChangeOption.Fail.value}}

    def test_full_refresh_takes_precedence_over_any_configuration_changes(
        self, configuration_changes_apply, replace_message, adapter
    ):
        results, logs = run_model("base_dynamic_table", full_refresh=True)
        assert_proper_scenario(
            OnConfigurationChangeOption.Fail,
            results,
            logs,
            RunStatus.Success,
            messages_in_logs=[replace_message],
        )

<<<<<<< HEAD
    def test_model_is_refreshed_with_no_configuration_changes(self, refresh_message, adapter):
=======
    def test_model_is_refreshed_with_no_configuration_changes(
        self, refresh_message, configuration_change_message, adapter
    ):
>>>>>>> 641745fc
        results, logs = run_model("base_dynamic_table")
        assert_proper_scenario(
            OnConfigurationChangeOption.Fail,
            results,
            logs,
            RunStatus.Success,
            messages_in_logs=[refresh_message],
        )

    def test_run_fails_with_configuration_changes(
        self, configuration_changes_apply, configuration_change_fail_message, adapter
    ):
        results, logs = run_model("base_dynamic_table", expect_pass=False)
        assert_proper_scenario(
            OnConfigurationChangeOption.Fail,
            results,
            logs,
            RunStatus.Error,
            messages_in_logs=[configuration_change_fail_message],
        )<|MERGE_RESOLUTION|>--- conflicted
+++ resolved
@@ -6,12 +6,7 @@
     assert_model_exists_and_is_correct_type,
     get_row_count,
     insert_record,
-<<<<<<< HEAD
-    assert_model_exists_and_is_correct_type,
-    get_row_count,
-=======
     run_model,
->>>>>>> 641745fc
 )
 from dbt.tests.adapter.materialized_view.on_configuration_change import assert_proper_scenario
 from dbt.adapters.snowflake.relation import SnowflakeRelationType
@@ -96,13 +91,7 @@
             messages_in_logs=[replace_message],
         )
 
-<<<<<<< HEAD
     def test_model_is_refreshed_with_no_configuration_changes(self, refresh_message, adapter):
-=======
-    def test_model_is_refreshed_with_no_configuration_changes(
-        self, refresh_message, configuration_change_message, adapter
-    ):
->>>>>>> 641745fc
         results, logs = run_model("base_dynamic_table")
         assert_proper_scenario(
             OnConfigurationChangeOption.Apply,
@@ -142,13 +131,7 @@
             messages_in_logs=[replace_message],
         )
 
-<<<<<<< HEAD
     def test_model_is_refreshed_with_no_configuration_changes(self, refresh_message, adapter):
-=======
-    def test_model_is_refreshed_with_no_configuration_changes(
-        self, refresh_message, configuration_change_message, adapter
-    ):
->>>>>>> 641745fc
         results, logs = run_model("base_dynamic_table")
         assert_proper_scenario(
             OnConfigurationChangeOption.Continue,
@@ -188,13 +171,7 @@
             messages_in_logs=[replace_message],
         )
 
-<<<<<<< HEAD
     def test_model_is_refreshed_with_no_configuration_changes(self, refresh_message, adapter):
-=======
-    def test_model_is_refreshed_with_no_configuration_changes(
-        self, refresh_message, configuration_change_message, adapter
-    ):
->>>>>>> 641745fc
         results, logs = run_model("base_dynamic_table")
         assert_proper_scenario(
             OnConfigurationChangeOption.Fail,
