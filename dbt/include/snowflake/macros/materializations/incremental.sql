{% materialization incremental, adapter='snowflake' -%}

  {% set original_query_tag = set_query_tag() %}

  {#-- Set vars --#}
  {%- set unique_key = config.get('unique_key') -%}
  {%- set full_refresh_mode = (should_full_refresh()) -%}
  {%- set language = config.get('language') -%}
  {% set target_relation = this %}
  {% set existing_relation = load_relation(this) %}
  {% set tmp_relation = make_temp_relation(this) %}

  {% set  grant_config = config.get('grants') %}

  {% set on_schema_change = incremental_validate_on_schema_change(config.get('on_schema_change'), default='ignore') %}

  {{ run_hooks(pre_hooks) }}

  {% if existing_relation is none %}
    {%- call statement('main', language=language) -%}
      {{ create_table_as(False, target_relation, compiled_code, language) }}
    {%- endcall -%}

  {% elif existing_relation.is_view %}
    {#-- Can't overwrite a view with a table - we must drop --#}
    {{ log("Dropping relation " ~ target_relation ~ " because it is a view and this model is a table.") }}
    {% do adapter.drop_relation(existing_relation) %}
    {%- call statement('main', language=language) -%}
      {{ create_table_as(False, target_relation, compiled_code, language) }}
    {%- endcall -%}
  {% elif full_refresh_mode %}
    {%- call statement('main', language=language) -%}
      {{ create_table_as(False, target_relation, compiled_code, language) }}
    {%- endcall -%}

  {% else %}
    {%- call statement('create_tmp_relation', language=language) -%}
      {{ create_table_as(True, tmp_relation, compiled_code, language) }}
    {%- endcall -%}

    {% do adapter.expand_target_column_types(
           from_relation=tmp_relation,
           to_relation=target_relation) %}
    {#-- Process schema changes. Returns dict of changes if successful. Use source columns for upserting/merging --#}
    {% set dest_columns = process_schema_changes(on_schema_change, tmp_relation, existing_relation) %}
    {% if not dest_columns %}
      {% set dest_columns = adapter.get_columns_in_relation(existing_relation) %}
    {% endif %}
<<<<<<< HEAD
=======

    {#-- Get the incremental_strategy, the macro to use for the strategy, and build the sql --#}
    {% set incremental_strategy = config.get('incremental_strategy') or 'default' %}
    {% set incremental_predicates = config.get('incremental_predicates', none) %}
    {% set strategy_sql_macro_func = adapter.get_incremental_strategy_macro(context, incremental_strategy) %}
    {% set strategy_arg_dict = ({'target_relation': target_relation, 'temp_relation': tmp_relation, 'unique_key': unique_key, 'dest_columns': dest_columns, 'predicates': incremental_predicates }) %}
    {% set build_sql = strategy_sql_macro_func(strategy_arg_dict) %}
>>>>>>> f4f444e8

    {%- call statement('main') -%}
      {{ dbt_snowflake_get_incremental_sql(strategy, tmp_relation, target_relation, unique_key, dest_columns) }}
    {%- endcall -%}

  {% endif %}

  {{ run_hooks(post_hooks) }}

  {% set target_relation = target_relation.incorporate(type='table') %}

  {% set should_revoke =
   should_revoke(existing_relation.is_table, full_refresh_mode) %}
  {% do apply_grants(target_relation, grant_config, should_revoke=should_revoke) %}

  {% do persist_docs(target_relation, model) %}

  {% do unset_query_tag(original_query_tag) %}

  {{ return({'relations': [target_relation]}) }}

{%- endmaterialization %}

{% macro snowflake__get_incremental_default_sql(arg_dict) %}
  {{ return(get_incremental_merge_sql(arg_dict)) }}
{% endmacro %}<|MERGE_RESOLUTION|>--- conflicted
+++ resolved
@@ -46,21 +46,16 @@
     {% if not dest_columns %}
       {% set dest_columns = adapter.get_columns_in_relation(existing_relation) %}
     {% endif %}
-<<<<<<< HEAD
-=======
 
     {#-- Get the incremental_strategy, the macro to use for the strategy, and build the sql --#}
     {% set incremental_strategy = config.get('incremental_strategy') or 'default' %}
     {% set incremental_predicates = config.get('incremental_predicates', none) %}
     {% set strategy_sql_macro_func = adapter.get_incremental_strategy_macro(context, incremental_strategy) %}
     {% set strategy_arg_dict = ({'target_relation': target_relation, 'temp_relation': tmp_relation, 'unique_key': unique_key, 'dest_columns': dest_columns, 'predicates': incremental_predicates }) %}
-    {% set build_sql = strategy_sql_macro_func(strategy_arg_dict) %}
->>>>>>> f4f444e8
 
     {%- call statement('main') -%}
-      {{ dbt_snowflake_get_incremental_sql(strategy, tmp_relation, target_relation, unique_key, dest_columns) }}
+      {{ strategy_sql_macro_func(strategy_arg_dict) }}
     {%- endcall -%}
-
   {% endif %}
 
   {{ run_hooks(post_hooks) }}
