--- conflicted
+++ resolved
@@ -1,4 +1,3 @@
-<<<<<<< HEAD
 {% macro dbt_snowflake_get_tmp_relation_type(strategy, unique_key, language) %}
 
   /* {#
@@ -18,10 +17,7 @@
   {% endif %}
 {% endmacro %}
 
-{% materialization incremental, adapter='snowflake' -%}
-=======
 {% materialization incremental, adapter='snowflake', supported_languages=['sql', 'python'] -%}
->>>>>>> fdb5c403
 
   {% set original_query_tag = set_query_tag() %}
 
