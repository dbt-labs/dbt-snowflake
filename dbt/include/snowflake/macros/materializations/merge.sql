{% macro snowflake__get_merge_sql(target, source_sql, unique_key, dest_columns, incremental_predicates) -%}

    {#
       Workaround for Snowflake not being happy with a merge on a constant-false predicate.
       When no unique_key is provided, this macro will do a regular insert. If a unique_key
       is provided, then this macro will do a proper merge instead.
    #}

    {%- set dest_cols_csv = get_quoted_csv(dest_columns | map(attribute='name')) -%}
    {%- set sql_header = config.get('sql_header', none) -%}

    {%- set dml -%}
    {%- if unique_key is none -%}

        {{ sql_header if sql_header is not none }}

        insert into {{ target }} ({{ dest_cols_csv }})
        (
            select {{ dest_cols_csv }}
            from {{ source_sql }}
        )

    {%- else -%}

        {{ default__get_merge_sql(target, source_sql, unique_key, dest_columns, incremental_predicates) }}

    {%- endif -%}
    {%- endset -%}

    {% do return(snowflake_dml_explicit_transaction(dml)) %}

{% endmacro %}


{% macro snowflake__get_delete_insert_merge_sql(target, source, unique_key, dest_columns, incremental_predicates) %}
    {% set dml = default__get_delete_insert_merge_sql(target, source, unique_key, dest_columns, incremental_predicates) %}
    {% do return(snowflake_dml_explicit_transaction(dml)) %}
{% endmacro %}


{% macro snowflake__snapshot_merge_sql(target, source, insert_cols) %}
    {% set dml = default__snapshot_merge_sql(target, source, insert_cols) %}
    {% do return(snowflake_dml_explicit_transaction(dml)) %}
{% endmacro %}


{% macro snowflake__get_incremental_append_sql(get_incremental_append_sql) %}
    {% set dml = default__get_incremental_append_sql(get_incremental_append_sql) %}
    {% do return(snowflake_dml_explicit_transaction(dml)) %}
{% endmacro %}


{% macro snowflake__get_incremental_microbatch_sql(arg_dict) %}
    {%- set target = arg_dict["target_relation"] -%}
    {%- set source = arg_dict["temp_relation"] -%}
    {%- set dest_columns = arg_dict["dest_columns"] -%}
    {%- set incremental_predicates = [] if arg_dict.get('incremental_predicates') is none else arg_dict.get('incremental_predicates') -%}

    {#-- Add additional incremental_predicates to filter for batch --#}
<<<<<<< HEAD
    {% if model.batch and model.batch.event_time_start -%}
        {% do incremental_predicates.append("DBT_INTERNAL_TARGET." ~ model.config.event_time ~ " >= TIMESTAMP '" ~ model.batch.event_time_start ~ "'") %}
    {% endif %}
    {% if model.batch and model.batch.event_time_end -%}
        {% do incremental_predicates.append("DBT_INTERNAL_TARGET." ~ model.config.event_time ~ " < TIMESTAMP '" ~  model.batch.event_time_end ~ "'") %}
=======
    {% if model.config.get("__dbt_internal_microbatch_event_time_start") -%}
        {% do incremental_predicates.append("DBT_INTERNAL_TARGET." ~ model.config.event_time ~ " >= to_timestamp_tz('" ~ model.config.__dbt_internal_microbatch_event_time_start ~ "')") %}
    {% endif %}
    {% if model.config.__dbt_internal_microbatch_event_time_end -%}
        {% do incremental_predicates.append("DBT_INTERNAL_TARGET." ~ model.config.event_time ~ " < to_timestamp_tz('" ~ model.config.__dbt_internal_microbatch_event_time_end ~ "')") %}
>>>>>>> 5cc5d224
    {% endif %}
    {% do arg_dict.update({'incremental_predicates': incremental_predicates}) %}

    delete from {{ target }} DBT_INTERNAL_TARGET
    where (
    {% for predicate in incremental_predicates %}
        {%- if not loop.first %}and {% endif -%} {{ predicate }}
    {% endfor %}
    );

    {%- set dest_cols_csv = get_quoted_csv(dest_columns | map(attribute="name")) -%}
    insert into {{ target }} ({{ dest_cols_csv }})
    (
        select {{ dest_cols_csv }}
        from {{ source }}
    )
{% endmacro %}<|MERGE_RESOLUTION|>--- conflicted
+++ resolved
@@ -57,19 +57,11 @@
     {%- set incremental_predicates = [] if arg_dict.get('incremental_predicates') is none else arg_dict.get('incremental_predicates') -%}
 
     {#-- Add additional incremental_predicates to filter for batch --#}
-<<<<<<< HEAD
     {% if model.batch and model.batch.event_time_start -%}
-        {% do incremental_predicates.append("DBT_INTERNAL_TARGET." ~ model.config.event_time ~ " >= TIMESTAMP '" ~ model.batch.event_time_start ~ "'") %}
+        {% do incremental_predicates.append("DBT_INTERNAL_TARGET." ~ model.config.event_time ~ " >= to_timestamp_tz('" ~ model.config.__dbt_internal_microbatch_event_time_start ~ "')") %}
     {% endif %}
     {% if model.batch and model.batch.event_time_end -%}
-        {% do incremental_predicates.append("DBT_INTERNAL_TARGET." ~ model.config.event_time ~ " < TIMESTAMP '" ~  model.batch.event_time_end ~ "'") %}
-=======
-    {% if model.config.get("__dbt_internal_microbatch_event_time_start") -%}
-        {% do incremental_predicates.append("DBT_INTERNAL_TARGET." ~ model.config.event_time ~ " >= to_timestamp_tz('" ~ model.config.__dbt_internal_microbatch_event_time_start ~ "')") %}
-    {% endif %}
-    {% if model.config.__dbt_internal_microbatch_event_time_end -%}
         {% do incremental_predicates.append("DBT_INTERNAL_TARGET." ~ model.config.event_time ~ " < to_timestamp_tz('" ~ model.config.__dbt_internal_microbatch_event_time_end ~ "')") %}
->>>>>>> 5cc5d224
     {% endif %}
     {% do arg_dict.update({'incremental_predicates': incremental_predicates}) %}
 
