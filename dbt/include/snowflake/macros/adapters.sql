--- conflicted
+++ resolved
@@ -293,15 +293,3 @@
     {{ snowflake_dml_explicit_transaction(truncate_dml) }}
   {%- endcall %}
 {% endmacro %}
-
-<<<<<<< HEAD
-=======
-{% macro snowflake__copy_grants() %}
-    {% set copy_grants = config.get('copy_grants', False) %}
-    {{ return(copy_grants) }}
-{% endmacro %}
-
-{%- macro snowflake__support_multiple_grantees_per_dcl_statement() -%}
-    {{ return(False) }}
-{%- endmacro -%}
->>>>>>> fb9d7ac1
