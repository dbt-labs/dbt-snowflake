import base64
import datetime
import pytz
import re
from contextlib import contextmanager
from dataclasses import dataclass
from io import StringIO
from time import sleep
from typing import Optional

from cryptography.hazmat.backends import default_backend
from cryptography.hazmat.primitives import serialization
import requests
import snowflake.connector
import snowflake.connector.errors

from dbt.exceptions import (
    InternalException,
    RuntimeException,
    FailedToConnectException,
    DatabaseException,
    warn_or_error,
)
from dbt.adapters.base import Credentials  # type: ignore
from dbt.contracts.connection import AdapterResponse
from dbt.adapters.sql import SQLConnectionManager  # type: ignore
from dbt.events import AdapterLogger  # type: ignore


logger = AdapterLogger("Snowflake")
_TOKEN_REQUEST_URL = "https://{}.snowflakecomputing.com/oauth/token-request"


@dataclass
class SnowflakeAdapterResponse(AdapterResponse):
    query_id: str = ""


@dataclass
class SnowflakeCredentials(Credentials):
    account: str
    user: str
    warehouse: Optional[str] = None
    role: Optional[str] = None
    password: Optional[str] = None
    authenticator: Optional[str] = None
    private_key_path: Optional[str] = None
    private_key_passphrase: Optional[str] = None
    token: Optional[str] = None
    oauth_client_id: Optional[str] = None
    oauth_client_secret: Optional[str] = None
    query_tag: Optional[str] = None
    client_session_keep_alive: bool = False
    host: Optional[str] = None
    port: Optional[int] = None
    proxy_host: Optional[str] = None
    proxy_port: Optional[int] = None
    protocol: Optional[str] = None
    connect_retries: int = 0
    connect_timeout: int = 10
    retry_on_database_errors: bool = False
    retry_all: bool = False
    insecure_mode: Optional[bool] = False

    def __post_init__(self):
        if self.authenticator != "oauth" and (
            self.oauth_client_secret or self.oauth_client_id or self.token
        ):
            # the user probably forgot to set 'authenticator' like I keep doing
            warn_or_error(
                "Authenticator is not set to oauth, but an oauth-only "
                "parameter is set! Did you mean to set authenticator: oauth?"
            )

    @property
    def type(self):
        return "snowflake"

    @property
    def unique_field(self):
        return self.account

    def _connection_keys(self):
        return (
            "account",
            "user",
            "database",
            "schema",
            "warehouse",
            "role",
            "client_session_keep_alive",
        )

    def auth_args(self):
        # Pull all of the optional authentication args for the connector,
        # let connector handle the actual arg validation
        result = {}
        if self.password:
            result["password"] = self.password
        if self.host:
            result["host"] = self.host
        if self.port:
            result["port"] = self.port
        if self.proxy_host:
            result["proxy_host"] = self.proxy_host
        if self.proxy_port:
            result["proxy_port"] = self.proxy_port
        if self.protocol:
            result["protocol"] = self.protocol
        if self.authenticator:
            result["authenticator"] = self.authenticator
            if self.authenticator == "oauth":
                token = self.token
                # if we have a client ID/client secret, the token is a refresh
                # token, not an access token
                if self.oauth_client_id and self.oauth_client_secret:
                    token = self._get_access_token()
                elif self.oauth_client_id:
                    warn_or_error(
                        "Invalid profile: got an oauth_client_id, but not an "
                        "oauth_client_secret!"
                    )
                elif self.oauth_client_secret:
                    warn_or_error(
                        "Invalid profile: got an oauth_client_secret, but not "
                        "an oauth_client_id!"
                    )

                result["token"] = token
            # enable id token cache for linux
            result["client_store_temporary_credential"] = True
            # enable mfa token cache for linux
            result["client_request_mfa_token"] = True
        result["private_key"] = self._get_private_key()
        return result

    def _get_access_token(self) -> str:
        if self.authenticator != "oauth":
            raise InternalException("Can only get access tokens for oauth")
        missing = any(
            x is None for x in (self.oauth_client_id, self.oauth_client_secret, self.token)
        )
        if missing:
            raise InternalException(
                "need a client ID a client secret, and a refresh token to get " "an access token"
            )

        # should the full url be a config item?
        token_url = _TOKEN_REQUEST_URL.format(self.account)
        # I think this is only used to redirect on success, which we ignore
        # (it does not have to match the integration's settings in snowflake)
        redirect_uri = "http://localhost:9999"
        data = {
            "grant_type": "refresh_token",
            "refresh_token": self.token,
            "redirect_uri": redirect_uri,
        }

        auth = base64.b64encode(
            f"{self.oauth_client_id}:{self.oauth_client_secret}".encode("ascii")
        ).decode("ascii")
        headers = {
            "Authorization": f"Basic {auth}",
            "Content-type": "application/x-www-form-urlencoded;charset=utf-8",
        }

        result_json = None
        max_iter = 20
        # Attempt to obtain JSON for 1 second before throwing an error
        for i in range(max_iter):
            result = requests.post(token_url, headers=headers, data=data)
            try:
                result_json = result.json()
                break
            except ValueError as e:
                message = result.text
                logger.debug(
                    f"Got a non-json response ({result.status_code}): \
                              {e}, message: {message}"
                )
                sleep(0.05)

        if result_json is None:
            raise DatabaseException(
                f"""Did not receive valid json with access_token.
                                        Showing json response: {result_json}"""
            )

        return result_json["access_token"]

    def _get_private_key(self):
        """Get Snowflake private key by path or None."""
        if not self.private_key_path:
            return None

        if self.private_key_passphrase:
            encoded_passphrase = self.private_key_passphrase.encode()
        else:
            encoded_passphrase = None

        with open(self.private_key_path, "rb") as key:
            p_key = serialization.load_pem_private_key(
                key.read(), password=encoded_passphrase, backend=default_backend()
            )

        return p_key.private_bytes(
            encoding=serialization.Encoding.DER,
            format=serialization.PrivateFormat.PKCS8,
            encryption_algorithm=serialization.NoEncryption(),
        )


class SnowflakeConnectionManager(SQLConnectionManager):
    TYPE = "snowflake"

    @contextmanager
    def exception_handler(self, sql):
        try:
            yield
        except snowflake.connector.errors.ProgrammingError as e:
            msg = str(e)

            logger.debug("Snowflake query id: {}".format(e.sfqid))
            logger.debug("Snowflake error: {}".format(msg))

            if "Empty SQL statement" in msg:
                logger.debug("got empty sql statement, moving on")
            elif "This session does not have a current database" in msg:
                raise FailedToConnectException(
                    (
                        "{}\n\nThis error sometimes occurs when invalid "
                        "credentials are provided, or when your default role "
                        "does not have access to use the specified database. "
                        "Please double check your profile and try again."
                    ).format(msg)
                )
            else:
                raise DatabaseException(msg)
        except Exception as e:
            if isinstance(e, snowflake.connector.errors.Error):
                logger.debug("Snowflake query id: {}".format(e.sfqid))

            logger.debug("Error running SQL: {}", sql)
            logger.debug("Rolling back transaction.")
            self.rollback_if_open()
            if isinstance(e, RuntimeException):
                # during a sql query, an internal to dbt exception was raised.
                # this sounds a lot like a signal handler and probably has
                # useful information, so raise it without modification.
                raise
            raise RuntimeException(str(e)) from e

    @classmethod
    def open(cls, connection):
        if connection.state == "open":
            logger.debug("Connection is already open, skipping open.")
            return connection

        creds = connection.credentials
        error = None
        for attempt in range(1 + creds.connect_retries):
            try:
                handle = snowflake.connector.connect(
                    account=creds.account,
                    user=creds.user,
                    database=creds.database,
                    schema=creds.schema,
                    warehouse=creds.warehouse,
                    role=creds.role,
                    autocommit=True,
                    client_session_keep_alive=creds.client_session_keep_alive,
                    application="dbt",
                    insecure_mode=creds.insecure_mode,
                    **creds.auth_args(),
                )

                if creds.query_tag:
                    handle.cursor().execute(
                        ("alter session set query_tag = '{}'").format(creds.query_tag)
                    )

                connection.handle = handle
                connection.state = "open"
                break

            except snowflake.connector.errors.DatabaseError as e:
                if (
                    creds.retry_on_database_errors or creds.retry_all
                ) and creds.connect_retries > 0:
                    error = e
                    logger.warning(
                        "Got an error when attempting to open a "
                        "snowflake connection. Retrying due to "
                        "either retry configuration set to true."
                        "This was attempt number: {attempt} of "
                        "{retry_limit}. "
                        "Retrying in {timeout} "
                        "seconds. Error: '{error}'".format(
                            attempt=attempt,
                            retry_limit=creds.connect_retries,
                            timeout=creds.connect_timeout,
                            error=e,
                        )
                    )
                    sleep(creds.connect_timeout)
                else:
                    logger.debug(
                        "Got an error when attempting to open a "
                        "snowflake connection. No retries "
                        "attempted: '{}'".format(e)
                    )

                    connection.handle = None
                    connection.state = "fail"

                    raise FailedToConnectException(str(e))

            except snowflake.connector.errors.Error as e:
                if creds.retry_all and creds.connect_retries > 0:
                    error = e
                    logger.warning(
                        "Got an error when attempting to open a "
                        "snowflake connection. Retrying due to "
                        "'retry_all' configuration set to true."
                        "This was attempt number: {attempt} of "
                        "{retry_limit}. "
                        "Retrying in {timeout} "
                        "seconds. Error: '{error}'".format(
                            attempt=attempt,
                            retry_limit=creds.connect_retries,
                            timeout=creds.connect_timeout,
                            error=e,
                        )
                    )
                    sleep(creds.connect_timeout)
                else:
                    logger.debug(
                        "Got an error when attempting to open a "
                        "snowflake connection. No retries "
                        "attempted: '{}'".format(e)
                    )

                    connection.handle = None
                    connection.state = "fail"

                    raise FailedToConnectException(str(e))

        else:
            logger.debug(
                "Got an error when attempting to open a snowflake "
                "connection: '{}'".format(error)
            )

            connection.handle = None
            connection.state = "fail"
            raise FailedToConnectException(str(error))

    def cancel(self, connection):
        handle = connection.handle
        sid = handle.session_id

        connection_name = connection.name

        sql = "select system$abort_session({})".format(sid)

        logger.debug("Cancelling query '{}' ({})".format(connection_name, sid))

        _, cursor = self.add_query(sql)
        res = cursor.fetchone()

        logger.debug("Cancel query '{}': {}".format(connection_name, res))

    @classmethod
    def get_response(cls, cursor) -> SnowflakeAdapterResponse:
        code = cursor.sqlstate

        if code is None:
            code = "SUCCESS"

        return SnowflakeAdapterResponse(
            _message="{} {}".format(code, cursor.rowcount),
            rows_affected=cursor.rowcount,
            code=code,
<<<<<<< HEAD
=======
            query_id=cursor.sfqid
>>>>>>> 8d9f1af9
        )

    # disable transactional logic by default on Snowflake
    # except for DML statements where explicitly defined
    def add_begin_query(self, *args, **kwargs):
        pass

    def add_commit_query(self, *args, **kwargs):
        pass

    def begin(self):
        pass

    def commit(self):
        pass

    def clear_transaction(self):
        pass

    @classmethod
    def _split_queries(cls, sql):
        "Splits sql statements at semicolons into discrete queries"

        sql_s = str(sql)
        sql_buf = StringIO(sql_s)
        split_query = snowflake.connector.util_text.split_statements(sql_buf)
        return [part[0] for part in split_query]

    @classmethod
    def process_results(cls, column_names, rows):
        # Override for Snowflake. The datetime objects returned by
        # snowflake-connector-python are not pickleable, so we need
        # to replace them with sane timezones
        fixed = []
        for row in rows:
            fixed_row = []
            for col in row:
                if isinstance(col, datetime.datetime) and col.tzinfo:
                    offset = col.utcoffset()
                    offset_seconds = offset.total_seconds()
                    new_timezone = pytz.FixedOffset(offset_seconds // 60)
                    col = col.astimezone(tz=new_timezone)
                fixed_row.append(col)

            fixed.append(fixed_row)

        return super().process_results(column_names, fixed)

    def add_query(self, sql, auto_begin=True, bindings=None, abridge_sql_log=False):

        connection = None
        cursor = None

        if bindings:
            # The snowflake connector is more strict than, eg., psycopg2 -
            # which allows any iterable thing to be passed as a binding.
            bindings = tuple(bindings)

        queries = self._split_queries(sql)

        for individual_query in queries:
            # hack -- after the last ';', remove comments and don't run
            # empty queries. this avoids using exceptions as flow control,
            # and also allows us to return the status of the last cursor
            without_comments = re.sub(
                re.compile(r"(\".*?\"|\'.*?\')|(/\*.*?\*/|--[^\r\n]*$)", re.MULTILINE),
                "",
                individual_query,
            ).strip()

            if without_comments == "":
                continue

            connection, cursor = super().add_query(
                individual_query, auto_begin, bindings=bindings, abridge_sql_log=abridge_sql_log
            )

        if cursor is None:
            conn = self.get_thread_connection()
            if conn is None or conn.name is None:
                conn_name = "<None>"
            else:
                conn_name = conn.name

            raise RuntimeException(
                "Tried to run an empty query on model '{}'. If you are "
                "conditionally running\nsql, eg. in a model hook, make "
                "sure your `else` clause contains valid sql!\n\n"
                "Provided SQL:\n{}".format(conn_name, sql)
            )

        return connection, cursor<|MERGE_RESOLUTION|>--- conflicted
+++ resolved
@@ -381,11 +381,8 @@
             _message="{} {}".format(code, cursor.rowcount),
             rows_affected=cursor.rowcount,
             code=code,
-<<<<<<< HEAD
-=======
-            query_id=cursor.sfqid
->>>>>>> 8d9f1af9
-        )
+            query_id=cursor.sfqid,
+        )  # type: ignore
 
     # disable transactional logic by default on Snowflake
     # except for DML statements where explicitly defined
