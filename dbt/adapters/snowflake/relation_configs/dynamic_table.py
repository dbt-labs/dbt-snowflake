from dataclasses import dataclass
from typing import Optional

import agate
from dbt.adapters.relation_configs import RelationConfigChange, RelationResults
from dbt.contracts.graph.nodes import ModelNode
from dbt.contracts.relation import ComponentName

from dbt.adapters.snowflake.relation_configs.base import SnowflakeRelationConfigBase


@dataclass(frozen=True, eq=True, unsafe_hash=True)
class SnowflakeDynamicTableConfig(SnowflakeRelationConfigBase):
    """
    This config follow the specs found here:
    https://docs.snowflake.com/en/sql-reference/sql/create-dynamic-table

    The following parameters are configurable by dbt:
    - name: name of the dynamic table
    - query: the query behind the table
    - target_lag: the maximum amount of time that the dynamic table’s content should lag behind updates to the base tables
    - snowflake_warehouse: the name of the warehouse that provides the compute resources for refreshing the dynamic table

    There are currently no non-configurable parameters.
    """

    name: str
    schema_name: str
    database_name: str
    query: str
<<<<<<< HEAD
    target_lag: str
    warehouse: str
=======
    target_lag: SnowflakeDynamicTableTargetLagConfig
    snowflake_warehouse: str
>>>>>>> 5d5c18e5

    @classmethod
    def from_dict(cls, config_dict) -> "SnowflakeDynamicTableConfig":
        kwargs_dict = {
            "name": cls._render_part(ComponentName.Identifier, config_dict.get("name")),
            "schema_name": cls._render_part(ComponentName.Schema, config_dict.get("schema_name")),
            "database_name": cls._render_part(
                ComponentName.Database, config_dict.get("database_name")
            ),
            "query": config_dict.get("query"),
<<<<<<< HEAD
            "warehouse": config_dict.get("warehouse"),
            "target_lag": config_dict.get("target_lag"),
=======
            "snowflake_warehouse": config_dict.get("snowflake_warehouse"),
>>>>>>> 5d5c18e5
        }

        dynamic_table: "SnowflakeDynamicTableConfig" = super().from_dict(kwargs_dict)  # type: ignore
        return dynamic_table

    @classmethod
    def parse_model_node(cls, model_node: ModelNode) -> dict:
        config_dict = {
            "name": model_node.identifier,
            "schema_name": model_node.schema,
            "database_name": model_node.database,
            "query": model_node.compiled_code,
<<<<<<< HEAD
            "warehouse": model_node.config.extra.get("snowflake_warehouse"),
            "target_lag": model_node.config.extra.get("target_lag"),
=======
            "snowflake_warehouse": model_node.config.extra.get("snowflake_warehouse"),
>>>>>>> 5d5c18e5
        }

        return config_dict

    @classmethod
    def parse_relation_results(cls, relation_results: RelationResults) -> dict:
        dynamic_table: agate.Row = relation_results["dynamic_table"].rows[0]

        config_dict = {
            "name": dynamic_table.get("name"),
            "schema_name": dynamic_table.get("schema_name"),
            "database_name": dynamic_table.get("database_name"),
            "query": dynamic_table.get("text"),
<<<<<<< HEAD
            "warehouse": dynamic_table.get("warehouse"),
            "target_lag": dynamic_table.get("target_lag"),
=======
            "snowflake_warehouse": dynamic_table.get("warehouse"),
>>>>>>> 5d5c18e5
        }

        return config_dict


@dataclass(frozen=True, eq=True, unsafe_hash=True)
class SnowflakeDynamicTableTargetLagConfigChange(RelationConfigChange):
    context: Optional[str] = None

    @property
    def requires_full_refresh(self) -> bool:
        return False


@dataclass(frozen=True, eq=True, unsafe_hash=True)
class SnowflakeDynamicTableWarehouseConfigChange(RelationConfigChange):
    context: Optional[str] = None

    @property
    def requires_full_refresh(self) -> bool:
        return False


@dataclass
class SnowflakeDynamicTableConfigChangeset:
    target_lag: Optional[SnowflakeDynamicTableTargetLagConfigChange] = None
    snowflake_warehouse: Optional[SnowflakeDynamicTableWarehouseConfigChange] = None

    @property
    def requires_full_refresh(self) -> bool:
        return any(
            [
                self.target_lag.requires_full_refresh if self.target_lag else False,
                self.snowflake_warehouse.requires_full_refresh
                if self.snowflake_warehouse
                else False,
            ]
        )

    @property
    def has_changes(self) -> bool:
        return any([self.target_lag, self.snowflake_warehouse])<|MERGE_RESOLUTION|>--- conflicted
+++ resolved
@@ -28,13 +28,8 @@
     schema_name: str
     database_name: str
     query: str
-<<<<<<< HEAD
     target_lag: str
-    warehouse: str
-=======
-    target_lag: SnowflakeDynamicTableTargetLagConfig
     snowflake_warehouse: str
->>>>>>> 5d5c18e5
 
     @classmethod
     def from_dict(cls, config_dict) -> "SnowflakeDynamicTableConfig":
@@ -45,12 +40,8 @@
                 ComponentName.Database, config_dict.get("database_name")
             ),
             "query": config_dict.get("query"),
-<<<<<<< HEAD
-            "warehouse": config_dict.get("warehouse"),
             "target_lag": config_dict.get("target_lag"),
-=======
             "snowflake_warehouse": config_dict.get("snowflake_warehouse"),
->>>>>>> 5d5c18e5
         }
 
         dynamic_table: "SnowflakeDynamicTableConfig" = super().from_dict(kwargs_dict)  # type: ignore
@@ -63,12 +54,8 @@
             "schema_name": model_node.schema,
             "database_name": model_node.database,
             "query": model_node.compiled_code,
-<<<<<<< HEAD
-            "warehouse": model_node.config.extra.get("snowflake_warehouse"),
             "target_lag": model_node.config.extra.get("target_lag"),
-=======
             "snowflake_warehouse": model_node.config.extra.get("snowflake_warehouse"),
->>>>>>> 5d5c18e5
         }
 
         return config_dict
@@ -82,12 +69,8 @@
             "schema_name": dynamic_table.get("schema_name"),
             "database_name": dynamic_table.get("database_name"),
             "query": dynamic_table.get("text"),
-<<<<<<< HEAD
-            "warehouse": dynamic_table.get("warehouse"),
             "target_lag": dynamic_table.get("target_lag"),
-=======
             "snowflake_warehouse": dynamic_table.get("warehouse"),
->>>>>>> 5d5c18e5
         }
 
         return config_dict
