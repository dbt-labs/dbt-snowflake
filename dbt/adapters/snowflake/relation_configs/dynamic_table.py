from dataclasses import dataclass
from typing import Optional, Dict, Any

import agate
from dbt.adapters.relation_configs import RelationConfigChange, RelationResults
from dbt.adapters.contracts.relation import RelationConfig
from dbt.adapters.contracts.relation import ComponentName

from dbt.adapters.snowflake.relation_configs.base import SnowflakeRelationConfigBase


@dataclass(frozen=True, eq=True, unsafe_hash=True)
class SnowflakeDynamicTableConfig(SnowflakeRelationConfigBase):
    """
    This config follow the specs found here:
    https://docs.snowflake.com/en/sql-reference/sql/create-dynamic-table

    The following parameters are configurable by dbt:
    - name: name of the dynamic table
    - query: the query behind the table
    - target_lag: the maximum amount of time that the dynamic table’s content should lag behind updates to the base tables
    - snowflake_warehouse: the name of the warehouse that provides the compute resources for refreshing the dynamic table
    - refresh_mode: specifies the refresh type for the dynamic table.
    - initialize: specifies the behavior of the initial refresh of the dynamic table
    - comment: specifies a comment for the dynamic table.

    There are currently no non-configurable parameters.
    """

    name: str
    schema_name: str
    database_name: str
    query: str
    target_lag: str
    snowflake_warehouse: str
    refresh_mode: Optional[str] = None
    initialize: Optional[str] = None
    comment: Optional[str] = None

    @classmethod
    def from_dict(cls, config_dict) -> "SnowflakeDynamicTableConfig":
        kwargs_dict = {
            "name": cls._render_part(ComponentName.Identifier, config_dict.get("name")),
            "schema_name": cls._render_part(ComponentName.Schema, config_dict.get("schema_name")),
            "database_name": cls._render_part(
                ComponentName.Database, config_dict.get("database_name")
            ),
            "query": config_dict.get("query"),
            "target_lag": config_dict.get("target_lag"),
            "snowflake_warehouse": config_dict.get("snowflake_warehouse"),
            "refresh_mode": config_dict.get("refresh_mode"),
            "initialize": config_dict.get("initialize"),
            "comment": config_dict.get("comment"),
        }

        dynamic_table: "SnowflakeDynamicTableConfig" = super().from_dict(kwargs_dict)
        return dynamic_table

    @classmethod
    def parse_relation_config(cls, relation_config: RelationConfig) -> Dict[str, Any]:
        config_dict = {
            "name": relation_config.identifier,
            "schema_name": relation_config.schema,
            "database_name": relation_config.database,
<<<<<<< HEAD
            "query": relation_config.compiled_code,  # type: ignore
            "target_lag": relation_config.config.extra.get("target_lag"),  # type: ignore
            "snowflake_warehouse": relation_config.config.extra.get("snowflake_warehouse"),  # type: ignore
            "refresh_mode": relation_config.config.extra.get("refresh_mode"),  # type: ignore
            "initialize": relation_config.config.extra.get("initialize"),  # type: ignore
            "comment": relation_config.config.extra.get("comment"),  # type: ignore
=======
            "query": relation_config.compiled_code,
            "target_lag": relation_config.config.extra.get("target_lag"),
            "snowflake_warehouse": relation_config.config.extra.get("snowflake_warehouse"),
>>>>>>> cc138888
        }

        return config_dict

    @classmethod
    def parse_relation_results(cls, relation_results: RelationResults) -> Dict:
        dynamic_table: agate.Row = relation_results["dynamic_table"].rows[0]

        config_dict = {
            "name": dynamic_table.get("name"),
            "schema_name": dynamic_table.get("schema_name"),
            "database_name": dynamic_table.get("database_name"),
            "query": dynamic_table.get("text"),
            "target_lag": dynamic_table.get("target_lag"),
            "snowflake_warehouse": dynamic_table.get("warehouse"),
            "refresh_mode": dynamic_table.get("refresh_mode"),
            "initialize": dynamic_table.get("initialize"),
            "comment": dynamic_table.get("comment"),
        }

        return config_dict


@dataclass(frozen=True, eq=True, unsafe_hash=True)
class SnowflakeDynamicTableTargetLagConfigChange(RelationConfigChange):
    context: Optional[str] = None

    @property
    def requires_full_refresh(self) -> bool:
        return False


@dataclass(frozen=True, eq=True, unsafe_hash=True)
class SnowflakeDynamicTableWarehouseConfigChange(RelationConfigChange):
    context: Optional[str] = None

    @property
    def requires_full_refresh(self) -> bool:
        return False


@dataclass
class SnowflakeDynamicTableConfigChangeset:
    target_lag: Optional[SnowflakeDynamicTableTargetLagConfigChange] = None
    snowflake_warehouse: Optional[SnowflakeDynamicTableWarehouseConfigChange] = None

    @property
    def requires_full_refresh(self) -> bool:
        return any(
            [
                self.target_lag.requires_full_refresh if self.target_lag else False,
                (
                    self.snowflake_warehouse.requires_full_refresh
                    if self.snowflake_warehouse
                    else False
                ),
            ]
        )

    @property
    def has_changes(self) -> bool:
        return any([self.target_lag, self.snowflake_warehouse])<|MERGE_RESOLUTION|>--- conflicted
+++ resolved
@@ -62,18 +62,12 @@
             "name": relation_config.identifier,
             "schema_name": relation_config.schema,
             "database_name": relation_config.database,
-<<<<<<< HEAD
-            "query": relation_config.compiled_code,  # type: ignore
-            "target_lag": relation_config.config.extra.get("target_lag"),  # type: ignore
-            "snowflake_warehouse": relation_config.config.extra.get("snowflake_warehouse"),  # type: ignore
+            "query": relation_config.compiled_code,
+            "target_lag": relation_config.config.extra.get("target_lag"),
+            "snowflake_warehouse": relation_config.config.extra.get("snowflake_warehouse"),
             "refresh_mode": relation_config.config.extra.get("refresh_mode"),  # type: ignore
             "initialize": relation_config.config.extra.get("initialize"),  # type: ignore
             "comment": relation_config.config.extra.get("comment"),  # type: ignore
-=======
-            "query": relation_config.compiled_code,
-            "target_lag": relation_config.config.extra.get("target_lag"),
-            "snowflake_warehouse": relation_config.config.extra.get("snowflake_warehouse"),
->>>>>>> cc138888
         }
 
         return config_dict
