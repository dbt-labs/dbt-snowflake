from dataclasses import dataclass
from typing import Mapping, Any, Optional, List, Union, Dict, FrozenSet, Tuple, TYPE_CHECKING

from dbt.adapters.base.impl import AdapterConfig, ConstraintSupport
from dbt.adapters.base.meta import available
from dbt.adapters.capability import CapabilityDict, CapabilitySupport, Support, Capability
<<<<<<< HEAD
from dbt.adapters.snowflake.catalog import SnowflakeExternalCatalogIntegration
=======
from dbt.adapters.contracts.relation import RelationConfig
>>>>>>> 457c361a
from dbt.adapters.sql import SQLAdapter
from dbt.adapters.sql.impl import (
    LIST_SCHEMAS_MACRO_NAME,
    LIST_RELATIONS_MACRO_NAME,
)
from dbt_common.behavior_flags import BehaviorFlag
from dbt_common.contracts.constraints import ConstraintType
from dbt_common.contracts.metadata import (
    TableMetadata,
    StatsDict,
    StatsItem,
    CatalogTable,
    ColumnMetadata,
)
from dbt_common.exceptions import CompilationError, DbtDatabaseError, DbtRuntimeError
from dbt_common.utils import filter_null_values

from dbt.adapters.snowflake.relation_configs import (
    SnowflakeRelationType,
    TableFormat,
)

from dbt.adapters.snowflake import SnowflakeColumn
from dbt.adapters.snowflake import SnowflakeConnectionManager
from dbt.adapters.snowflake import SnowflakeRelation

if TYPE_CHECKING:
    import agate

SHOW_OBJECT_METADATA_MACRO_NAME = "snowflake__show_object_metadata"


@dataclass
class SnowflakeConfig(AdapterConfig):
    transient: Optional[bool] = None
    cluster_by: Optional[Union[str, List[str]]] = None
    automatic_clustering: Optional[bool] = None
    secure: Optional[bool] = None
    copy_grants: Optional[bool] = None
    snowflake_warehouse: Optional[str] = None
    query_tag: Optional[str] = None
    tmp_relation_type: Optional[str] = None
    merge_update_columns: Optional[str] = None
    target_lag: Optional[str] = None

    # extended formats
    table_format: Optional[str] = None
    external_volume: Optional[str] = None
    base_location_subpath: Optional[str] = None


class SnowflakeAdapter(SQLAdapter):
    Relation = SnowflakeRelation
    Column = SnowflakeColumn
    ConnectionManager = SnowflakeConnectionManager
    ExternalCatalogIntegration = SnowflakeExternalCatalogIntegration

    AdapterSpecificConfigs = SnowflakeConfig

    CONSTRAINT_SUPPORT = {
        ConstraintType.check: ConstraintSupport.NOT_SUPPORTED,
        ConstraintType.not_null: ConstraintSupport.ENFORCED,
        ConstraintType.unique: ConstraintSupport.NOT_ENFORCED,
        ConstraintType.primary_key: ConstraintSupport.NOT_ENFORCED,
        ConstraintType.foreign_key: ConstraintSupport.NOT_ENFORCED,
    }

    _capabilities: CapabilityDict = CapabilityDict(
        {
            Capability.SchemaMetadataByRelations: CapabilitySupport(support=Support.Full),
            Capability.TableLastModifiedMetadata: CapabilitySupport(support=Support.Full),
            Capability.TableLastModifiedMetadataBatch: CapabilitySupport(support=Support.Full),
            Capability.GetCatalogForSingleRelation: CapabilitySupport(support=Support.Full),
            Capability.MicrobatchConcurrency: CapabilitySupport(support=Support.Full),
        }
    )

    @property
    def _behavior_flags(self) -> List[BehaviorFlag]:
        return [
            {
                "name": "enable_iceberg_materializations",
                "default": False,
                "description": (
                    "Enabling Iceberg materializations introduces latency to metadata queries, "
                    "specifically within the list_relations_without_caching macro. Since Iceberg "
                    "benefits only those actively using it, we've made this behavior opt-in to "
                    "prevent unnecessary latency for other users."
                ),
                "docs_url": "https://docs.getdbt.com/reference/resource-configs/snowflake-configs#iceberg-table-format",
            }
        ]

    @classmethod
    def date_function(cls):
        return "CURRENT_TIMESTAMP()"

    @classmethod
    def _catalog_filter_table(
        cls, table: "agate.Table", used_schemas: FrozenSet[Tuple[str, str]]
    ) -> "agate.Table":
        # On snowflake, users can set QUOTED_IDENTIFIERS_IGNORE_CASE, so force
        # the column names to their lowercased forms.
        lowered = table.rename(column_names=[c.lower() for c in table.column_names])
        return super()._catalog_filter_table(lowered, used_schemas)

    def _make_match_kwargs(self, database, schema, identifier):
        quoting = self.config.quoting
        if identifier is not None and quoting["identifier"] is False:
            identifier = identifier.upper()

        if schema is not None and quoting["schema"] is False:
            schema = schema.upper()

        if database is not None and quoting["database"] is False:
            database = database.upper()

        return filter_null_values(
            {"identifier": identifier, "schema": schema, "database": database}
        )

    def _get_warehouse(self) -> str:
        _, table = self.execute("select current_warehouse() as warehouse", fetch=True)
        if len(table) == 0 or len(table[0]) == 0:
            # can this happen?
            raise DbtRuntimeError("Could not get current warehouse: no results")
        return str(table[0][0])

    def _use_warehouse(self, warehouse: str):
        """Use the given warehouse. Quotes are never applied."""
        self.execute("use warehouse {}".format(warehouse))

    def pre_model_hook(self, config: Mapping[str, Any]) -> Optional[str]:
        default_warehouse = self.config.credentials.warehouse
        warehouse = config.get("snowflake_warehouse", default_warehouse)
        if warehouse == default_warehouse or warehouse is None:
            return None
        previous = self._get_warehouse()
        self._use_warehouse(warehouse)
        return previous

    def post_model_hook(self, config: Mapping[str, Any], context: Optional[str]) -> None:
        if context is not None:
            self._use_warehouse(context)

    def list_schemas(self, database: str) -> List[str]:
        try:
            results = self.execute_macro(LIST_SCHEMAS_MACRO_NAME, kwargs={"database": database})
        except DbtDatabaseError as exc:
            msg = f"Database error while listing schemas in database " f'"{database}"\n{exc}'
            raise DbtRuntimeError(msg)
        # this uses 'show terse schemas in database', and the column name we
        # want is 'name'

        return [row["name"] for row in results]

    def get_columns_in_relation(self, relation):
        try:
            return super().get_columns_in_relation(relation)
        except DbtDatabaseError as exc:
            if "does not exist or not authorized" in str(exc):
                return []
            else:
                raise

    def _show_object_metadata(self, relation: SnowflakeRelation) -> Optional[dict]:
        try:
            kwargs = {"relation": relation}
            results = self.execute_macro(SHOW_OBJECT_METADATA_MACRO_NAME, kwargs=kwargs)

            if len(results) == 0:
                return None

            return results
        except DbtDatabaseError:
            return None

    def get_catalog_for_single_relation(
        self, relation: SnowflakeRelation
    ) -> Optional[CatalogTable]:
        object_metadata = self._show_object_metadata(relation.as_case_sensitive())

        if not object_metadata:
            return None

        row = object_metadata[0]

        is_dynamic = row.get("is_dynamic") in ("Y", "YES")
        kind = row.get("kind")

        if is_dynamic and kind == str(SnowflakeRelationType.Table).upper():
            table_type = str(SnowflakeRelationType.DynamicTable).upper()
        else:
            table_type = kind

        # https://docs.snowflake.com/en/sql-reference/sql/show-views#output
        # Note: we don't support materialized views in dbt-snowflake
        is_view = kind == str(SnowflakeRelationType.View).upper()

        table_metadata = TableMetadata(
            type=table_type,
            schema=row.get("schema_name"),
            name=row.get("name"),
            database=row.get("database_name"),
            comment=row.get("comment"),
            owner=row.get("owner"),
        )

        stats_dict: StatsDict = {
            "has_stats": StatsItem(
                id="has_stats",
                label="Has Stats?",
                value=True,
                include=False,
                description="Indicates whether there are statistics for this table",
            ),
            "row_count": StatsItem(
                id="row_count",
                label="Row Count",
                value=row.get("rows"),
                include=(not is_view),
                description="Number of rows in the table as reported by Snowflake",
            ),
            "bytes": StatsItem(
                id="bytes",
                label="Approximate Size",
                value=row.get("bytes"),
                include=(not is_view),
                description="Size of the table as reported by Snowflake",
            ),
        }

        catalog_columns = {
            c.column: ColumnMetadata(type=c.dtype, index=i + 1, name=c.column)
            for i, c in enumerate(self.get_columns_in_relation(relation))
        }

        return CatalogTable(
            metadata=table_metadata,
            columns=catalog_columns,
            stats=stats_dict,
        )

    def list_relations_without_caching(
        self, schema_relation: SnowflakeRelation
    ) -> List[SnowflakeRelation]:
        kwargs = {"schema_relation": schema_relation}

        try:
            schema_objects = self.execute_macro(LIST_RELATIONS_MACRO_NAME, kwargs=kwargs)
        except DbtDatabaseError as exc:
            # if the schema doesn't exist, we just want to return.
            # Alternatively, we could query the list of schemas before we start
            # and skip listing the missing ones, which sounds expensive.
            # "002043 (02000)" is error code for "object does not exist or is not found"
            # The error message text may vary across languages, but the error code is expected to be more stable
            if "002043 (02000)" in str(exc):
                return []
            raise

        # this can be collapsed once Snowflake adds is_iceberg to show objects
        columns = ["database_name", "schema_name", "name", "kind", "is_dynamic"]
        if self.behavior.enable_iceberg_materializations.no_warn:
            # The QUOTED_IDENTIFIERS_IGNORE_CASE setting impacts column names like
            # is_iceberg which is created by dbt, but it does not affect the case
            # of column values in Snowflake's SHOW OBJECTS query! This
            # normalization step ensures metadata queries are handled consistently.
            schema_objects = schema_objects.rename(column_names={"IS_ICEBERG": "is_iceberg"})
            columns.append("is_iceberg")

        return [self._parse_list_relations_result(obj) for obj in schema_objects.select(columns)]

    def _parse_list_relations_result(self, result: "agate.Row") -> SnowflakeRelation:
        # this can be collapsed once Snowflake adds is_iceberg to show objects
        if self.behavior.enable_iceberg_materializations.no_warn:
            database, schema, identifier, relation_type, is_dynamic, is_iceberg = result
        else:
            database, schema, identifier, relation_type, is_dynamic = result
            is_iceberg = "N"

        try:
            relation_type = self.Relation.get_relation_type(relation_type.lower())
        except ValueError:
            relation_type = self.Relation.External

        if relation_type == self.Relation.Table and is_dynamic == "Y":
            relation_type = self.Relation.DynamicTable

        table_format = TableFormat.ICEBERG if is_iceberg in ("Y", "YES") else TableFormat.DEFAULT

        quote_policy = {"database": True, "schema": True, "identifier": True}

        return self.Relation.create(
            database=database,
            schema=schema,
            identifier=identifier,
            type=relation_type,
            table_format=table_format,
            quote_policy=quote_policy,
        )

    def quote_seed_column(self, column: str, quote_config: Optional[bool]) -> str:
        quote_columns: bool = False
        if isinstance(quote_config, bool):
            quote_columns = quote_config
        elif quote_config is None:
            pass
        else:
            msg = (
                f'The seed configuration value of "quote_columns" has an '
                f"invalid type {type(quote_config)}"
            )
            raise CompilationError(msg)

        if quote_columns:
            return self.quote(column)
        else:
            return column

    @available
    def standardize_grants_dict(self, grants_table: "agate.Table") -> dict:
        grants_dict: Dict[str, Any] = {}

        for row in grants_table:
            grantee = row["grantee_name"]
            granted_to = row["granted_to"]
            privilege = row["privilege"]
            if privilege != "OWNERSHIP" and granted_to not in ["SHARE", "DATABASE_ROLE"]:
                if privilege in grants_dict.keys():
                    grants_dict[privilege].append(grantee)
                else:
                    grants_dict.update({privilege: [grantee]})
        return grants_dict

    def timestamp_add_sql(self, add_to: str, number: int = 1, interval: str = "hour") -> str:
        return f"DATEADD({interval}, {number}, {add_to})"

    def submit_python_job(self, parsed_model: dict, compiled_code: str):
        schema = parsed_model["schema"]
        database = parsed_model["database"]
        identifier = parsed_model["alias"]
        python_version = parsed_model["config"].get("python_version", "3.8")

        packages = parsed_model["config"].get("packages", [])
        imports = parsed_model["config"].get("imports", [])
        external_access_integrations = parsed_model["config"].get(
            "external_access_integrations", []
        )
        secrets = parsed_model["config"].get("secrets", {})
        # adding default packages we need to make python model work
        default_packages = ["snowflake-snowpark-python"]
        package_names = [package.split("==")[0] for package in packages]
        for default_package in default_packages:
            if default_package not in package_names:
                packages.append(default_package)
        packages = "', '".join(packages)
        imports = "', '".join(imports)
        external_access_integrations = ", ".join(external_access_integrations)
        secrets = ", ".join(f"'{key}' = {value}" for key, value in secrets.items())

        # we can't pass empty imports, external_access_integrations or secrets clause to snowflake
        if imports:
            imports = f"IMPORTS = ('{imports}')"
        if external_access_integrations:
            # Black is trying to make this a tuple.
            # fmt: off
            external_access_integrations = f"EXTERNAL_ACCESS_INTEGRATIONS = ({external_access_integrations})"
        if secrets:
            secrets = f"SECRETS = ({secrets})"

        if self.config.args.SEND_ANONYMOUS_USAGE_STATS:
            snowpark_telemetry_string = "dbtLabs_dbtPython"
            snowpark_telemetry_snippet = f"""
import sys
sys._xoptions['snowflake_partner_attribution'].append("{snowpark_telemetry_string}")"""
        else:
            snowpark_telemetry_snippet = ""

        common_procedure_code = f"""
RETURNS STRING
LANGUAGE PYTHON
RUNTIME_VERSION = '{python_version}'
PACKAGES = ('{packages}')
{external_access_integrations}
{secrets}
{imports}
HANDLER = 'main'
EXECUTE AS CALLER
AS
$$
{snowpark_telemetry_snippet}

{compiled_code}
$$"""

        use_anonymous_sproc = parsed_model["config"].get("use_anonymous_sproc", True)
        if use_anonymous_sproc:
            proc_name = f"{identifier}__dbt_sp"
            python_stored_procedure = f"""
WITH {proc_name} AS PROCEDURE ()
{common_procedure_code}
CALL {proc_name}();
            """
        else:
            proc_name = f"{database}.{schema}.{identifier}__dbt_sp"
            python_stored_procedure = f"""
CREATE OR REPLACE PROCEDURE {proc_name} ()
{common_procedure_code};
CALL {proc_name}();

            """
        response, _ = self.execute(python_stored_procedure, auto_begin=False, fetch=False)
        if not use_anonymous_sproc:
            self.execute(
                f"drop procedure if exists {proc_name}()",
                auto_begin=False,
                fetch=False,
            )
        return response

    def valid_incremental_strategies(self):
        return ["append", "merge", "delete+insert", "microbatch"]

    def debug_query(self):
        """Override for DebugTask method"""
        self.execute("select 1 as id")

    @classmethod
    def _get_adapter_specific_run_info(cls, config: RelationConfig) -> Dict[str, Any]:
        table_format: Optional[str] = None
        if (
            config
            and hasattr(config, "_extra")
            and (relation_format := config._extra.get("table_format"))
        ):
            table_format = relation_format

        return {
            "adapter_type": "snowflake",
            "table_format": table_format,
        }<|MERGE_RESOLUTION|>--- conflicted
+++ resolved
@@ -4,11 +4,7 @@
 from dbt.adapters.base.impl import AdapterConfig, ConstraintSupport
 from dbt.adapters.base.meta import available
 from dbt.adapters.capability import CapabilityDict, CapabilitySupport, Support, Capability
-<<<<<<< HEAD
-from dbt.adapters.snowflake.catalog import SnowflakeExternalCatalogIntegration
-=======
 from dbt.adapters.contracts.relation import RelationConfig
->>>>>>> 457c361a
 from dbt.adapters.sql import SQLAdapter
 from dbt.adapters.sql.impl import (
     LIST_SCHEMAS_MACRO_NAME,
@@ -64,7 +60,6 @@
     Relation = SnowflakeRelation
     Column = SnowflakeColumn
     ConnectionManager = SnowflakeConnectionManager
-    ExternalCatalogIntegration = SnowflakeExternalCatalogIntegration
 
     AdapterSpecificConfigs = SnowflakeConfig
 
