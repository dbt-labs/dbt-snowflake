# install latest changes in dbt-core
git+https://github.com/dbt-labs/dbt-core.git#egg=dbt-core&subdirectory=core
git+https://github.com/dbt-labs/dbt-adapters.git
git+https://github.com/dbt-labs/dbt-adapters.git#subdirectory=dbt-tests-adapter
git+https://github.com/dbt-labs/dbt-common.git

# dev
ipdb~=0.13.13
pre-commit==3.7.0;python_version >="3.9"
pre-commit==3.5.0;python_version <"3.9"

# test
ddtrace==2.3.0
freezegun~=1.4
pytest~=7.4
pytest-csv~=3.0
pytest-dotenv~=0.5.2
pytest-logbook~=1.2
pytest-xdist~=3.6
tox~=4.11

# build
bumpversion~=0.6.0
<<<<<<< HEAD
twine~=4.0
wheel~=0.43
=======
twine~=5.1
wheel~=0.42
>>>>>>> 089a43e7
<|MERGE_RESOLUTION|>--- conflicted
+++ resolved
@@ -21,10 +21,5 @@
 
 # build
 bumpversion~=0.6.0
-<<<<<<< HEAD
-twine~=4.0
-wheel~=0.43
-=======
 twine~=5.1
-wheel~=0.42
->>>>>>> 089a43e7
+wheel~=0.43