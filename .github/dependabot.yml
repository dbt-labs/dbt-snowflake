--- conflicted
+++ resolved
@@ -5,13 +5,13 @@
     schedule:
       interval: "daily"
     rebase-strategy: "disabled"
-<<<<<<< HEAD
+  - package-ecosystem: "github-actions"
+    directory: "/"
+    schedule:
+      interval: "weekly"
+    rebase-strategy: "disabled"
   - package-ecosystem: "docker"
     directory: "/docker"
-=======
-  - package-ecosystem: "github-actions"
-    directory: "/"
->>>>>>> 7d513951
     schedule:
       interval: "weekly"
     rebase-strategy: "disabled"