# **what?**
# When bots create a PR, this action will add a corresponding changie yaml file to that
# PR when a specific label is added.
#
# The file is created off a template:
#
# kind: <per action matrix>
# body: <PR title>
# time: <current timestamp>
# custom:
#   Author: <PR User Login (generally the bot)>
#   PR: <PR number>
#
# **why?**
# Automate changelog generation for more visability with automated bot PRs.
#
# **when?**
# Once a PR is created, label should be added to PR before or after creation. You can also
#  manually trigger this by adding the appropriate label at any time.
#
# **how to add another bot?**
# Add the label and changie kind to the include matrix.  That's it!
#

name: Bot Changelog

on:
  pull_request:
    # catch when the PR is opened with the label or when the label is added
    types: [opened, labeled]

permissions:
  contents: write
  pull-requests: read

jobs:
  generate_changelog:
    strategy:
      matrix:
        include:
          - label: "dependencies"
            changie_kind: "Dependencies"
          - label: "snyk"
            changie_kind: "Security"
    runs-on: ubuntu-latest

    steps:
<<<<<<< HEAD
      - name: Create and commit changelog on bot PR
        if: "contains(github.event.pull_request.labels.*.name, ${{ matrix.label }})"
        id: bot_changelog
        uses: emmyoop/changie_bot@v1.0
        with:
          GITHUB_TOKEN: ${{ secrets.FISHTOWN_BOT_PAT }}
          commit_author_name: "Github Build Bot"
          commit_author_email: "<buildbot@fishtownanalytics.com>"
          commit_message: "Add automated changelog yaml from template for bot PR"
          changie_kind: ${{ matrix.changie_kind }}
          label: ${{ matrix.label }}
          custom_changelog_string: "custom:\n  Author: ${{ github.event.pull_request.user.login }}\n  Issue: 216\n  PR: ${{ github.event.pull_request.number }}\n"
=======

    - name: Create and commit changelog on bot PR
      if: "contains(github.event.pull_request.labels.*.name, ${{ matrix.label }})"
      id: bot_changelog
      uses: emmyoop/changie_bot@v1.0
      with:
        GITHUB_TOKEN: ${{ secrets.FISHTOWN_BOT_PAT }}
        commit_author_name: "Github Build Bot"
        commit_author_email: "<buildbot@fishtownanalytics.com>"
        commit_message: "Add automated changelog yaml from template for bot PR"
        changie_kind: ${{ matrix.changie_kind }}
        label: ${{ matrix.label }}
        custom_changelog_string: "custom:\n  Author: ${{ github.event.pull_request.user.login }}\n PR: ${{ github.event.pull_request.number }}\n"
>>>>>>> 8f595cdd
<|MERGE_RESOLUTION|>--- conflicted
+++ resolved
@@ -45,21 +45,6 @@
     runs-on: ubuntu-latest
 
     steps:
-<<<<<<< HEAD
-      - name: Create and commit changelog on bot PR
-        if: "contains(github.event.pull_request.labels.*.name, ${{ matrix.label }})"
-        id: bot_changelog
-        uses: emmyoop/changie_bot@v1.0
-        with:
-          GITHUB_TOKEN: ${{ secrets.FISHTOWN_BOT_PAT }}
-          commit_author_name: "Github Build Bot"
-          commit_author_email: "<buildbot@fishtownanalytics.com>"
-          commit_message: "Add automated changelog yaml from template for bot PR"
-          changie_kind: ${{ matrix.changie_kind }}
-          label: ${{ matrix.label }}
-          custom_changelog_string: "custom:\n  Author: ${{ github.event.pull_request.user.login }}\n  Issue: 216\n  PR: ${{ github.event.pull_request.number }}\n"
-=======
-
     - name: Create and commit changelog on bot PR
       if: "contains(github.event.pull_request.labels.*.name, ${{ matrix.label }})"
       id: bot_changelog
@@ -71,5 +56,4 @@
         commit_message: "Add automated changelog yaml from template for bot PR"
         changie_kind: ${{ matrix.changie_kind }}
         label: ${{ matrix.label }}
-        custom_changelog_string: "custom:\n  Author: ${{ github.event.pull_request.user.login }}\n PR: ${{ github.event.pull_request.number }}\n"
->>>>>>> 8f595cdd
+        custom_changelog_string: "custom:\n  Author: ${{ github.event.pull_request.user.login }}\n PR: ${{ github.event.pull_request.number }}\n"