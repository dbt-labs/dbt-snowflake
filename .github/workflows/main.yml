# **what?**
# Runs code quality checks, unit tests, and verifies python build on
# all code commited to the repository. This workflow should not
# require any secrets since it runs for PRs from forked repos.
# By default, secrets are not passed to workflows running from
# a forked repo.

# **why?**
# Ensure code for dbt meets a certain quality standard.

# **when?**
# This will run for all PRs, when code is pushed to a release
# branch, and when manually triggered.

name: Tests and Code Checks

on:
  push:
    branches:
      - "main"
      - "develop"
      - "*.latest"
      - "releases/*"
  pull_request:
  workflow_dispatch:

permissions: read-all

# will cancel previous workflows triggered by the same event and for the same ref for PRs or same SHA otherwise
concurrency:
  group: ${{ github.workflow }}-${{ github.event_name }}-${{ contains(github.event_name, 'pull_request') && github.event.pull_request.head.ref || github.sha }}
  cancel-in-progress: true

defaults:
  run:
    shell: bash

jobs:
  code-quality:
    name: code-quality

    runs-on: ubuntu-latest

    steps:
      - name: Check out the repository
        uses: actions/checkout@v2
        with:
          persist-credentials: false

      - name: Set up Python
        uses: actions/setup-python@v4.3.0
        with:
          python-version: '3.8'

      - name: Install python dependencies
        run: |
          python -m pip install --user --upgrade pip
          python -m pip install -r dev-requirements.txt
          python -m pip --version
          pre-commit --version
          mypy --version
          dbt --version

      - name: Run pre-commit hooks
        run: pre-commit run --all-files --show-diff-on-failure

  unit:
    name: unit test / python ${{ matrix.python-version }}

    runs-on: ubuntu-latest

    strategy:
      fail-fast: false
      matrix:
<<<<<<< HEAD
        python-version: ["3.7", "3.8", "3.9", "3.10"]
=======
        python-version: ['3.7', '3.8', '3.9', '3.10', '3.11']
>>>>>>> 8f595cdd

    env:
      TOXENV: "unit"
      PYTEST_ADDOPTS: "-v --color=yes --csv unit_results.csv"

    steps:
      - name: Check out the repository
        uses: actions/checkout@v2
        with:
          persist-credentials: false

      - name: Set up Python ${{ matrix.python-version }}
        uses: actions/setup-python@v4.3.0
        with:
          python-version: ${{ matrix.python-version }}

      - name: Install python dependencies
        run: |
          python -m pip install --user --upgrade pip
          python -m pip install tox
          python -m pip --version
          tox --version

      - name: Run tox
        run: tox

      - name: Get current date
        if: always()
        id: date
        run: echo "date=$(date +'%Y-%m-%dT%H_%M_%S')" >> $GITHUB_OUTPUT #no colons allowed for artifacts

      - uses: actions/upload-artifact@v2
        if: always()
        with:
          name: unit_results_${{ matrix.python-version }}-${{ steps.date.outputs.date }}.csv
          path: unit_results.csv

  build:
    name: build packages

    runs-on: ubuntu-latest

    outputs:
      is_alpha: ${{ steps.check-is-alpha.outputs.is_alpha }}

    steps:
      - name: Check out the repository
        uses: actions/checkout@v2
        with:
          persist-credentials: false

      - name: Set up Python
        uses: actions/setup-python@v4.3.0
        with:
          python-version: '3.8'

      - name: Install python dependencies
        run: |
          python -m pip install --user --upgrade pip
          python -m pip install --upgrade setuptools wheel twine check-wheel-contents
          python -m pip --version

      - name: Build distributions
        run: ./scripts/build-dist.sh

      - name: Show distributions
        run: ls -lh dist/

      - name: Check distribution descriptions
        run: |
          twine check dist/*

      - name: Check wheel contents
        run: |
          check-wheel-contents dist/*.whl --ignore W007,W008

      - name: Check if this is an alpha version
        id: check-is-alpha
        run: |
          export is_alpha=0
          if [[ "$(ls -lh dist/)" == *"a1"* ]]; then export is_alpha=1; fi
          echo "is_alpha=$is_alpha" >> $GITHUB_OUTPUT

      - uses: actions/upload-artifact@v2
        with:
          name: dist
          path: dist/

  test-build:
    name: verify packages / python ${{ matrix.python-version }} / ${{ matrix.os }}

    if: needs.build.outputs.is_alpha == 0

    needs: build

    runs-on: ${{ matrix.os }}

    strategy:
      fail-fast: false
      matrix:
        os: [ubuntu-latest, macos-latest, windows-latest]
<<<<<<< HEAD
        python-version: ["3.7", "3.8", "3.9", "3.10"]
=======
        python-version: ['3.7', '3.8', '3.9', '3.10', '3.11']
>>>>>>> 8f595cdd

    steps:
      - name: Set up Python ${{ matrix.python-version }}
        uses: actions/setup-python@v4.3.0
        with:
          python-version: ${{ matrix.python-version }}

      - name: Install python dependencies
        run: |
          python -m pip install --user --upgrade pip
          python -m pip install --upgrade wheel
          python -m pip --version

      - uses: actions/download-artifact@v2
        with:
          name: dist
          path: dist/

      - name: Show distributions
        run: ls -lh dist/

      - name: Install wheel distributions
        run: |
          find ./dist/*.whl -maxdepth 1 -type f | xargs python -m pip install --force-reinstall --find-links=dist/

      - name: Check wheel distributions
        run: |
          dbt --version

      - name: Install source distributions
        run: |
          find ./dist/*.gz -maxdepth 1 -type f | xargs python -m pip install --force-reinstall --find-links=dist/

      - name: Check source distributions
        run: |
          dbt --version<|MERGE_RESOLUTION|>--- conflicted
+++ resolved
@@ -72,11 +72,7 @@
     strategy:
       fail-fast: false
       matrix:
-<<<<<<< HEAD
-        python-version: ["3.7", "3.8", "3.9", "3.10"]
-=======
         python-version: ['3.7', '3.8', '3.9', '3.10', '3.11']
->>>>>>> 8f595cdd
 
     env:
       TOXENV: "unit"
@@ -178,11 +174,7 @@
       fail-fast: false
       matrix:
         os: [ubuntu-latest, macos-latest, windows-latest]
-<<<<<<< HEAD
-        python-version: ["3.7", "3.8", "3.9", "3.10"]
-=======
         python-version: ['3.7', '3.8', '3.9', '3.10', '3.11']
->>>>>>> 8f595cdd
 
     steps:
       - name: Set up Python ${{ matrix.python-version }}
